from datetime import datetime
from fastapi import HTTPException, status
from sqlalchemy.orm import Session
from sqlalchemy import select
from datetime import datetime, timezone

from src.enums.notification_type import NotificationType
from src.logger_instance import logger
from src.auth.auth_utils import Auth
from src.database.models import Notification, User
from src.schemas.basic_response import BasicResponse
<<<<<<< HEAD
from src.schemas.user import PostUser
from src.managers.websocket import notifications_manager
=======
from src.schemas.user import PostUser, UserResponse, UpdateUserRequest
>>>>>>> 70fe0f78


class CreateUser:
    def __init__(self, session: Session, request: PostUser):
        self._session = session
        self._request = request
        self._log = logger

    async def execute(self) -> BasicResponse[None]:
        try:
            self._log.info("Creating new user")
            with self._session as session:
                self._validate()
                user = self._create_user(session)
                session.commit()
                self._log.info("User created successfully")
                notification = await self._create_new_user_notification(user)
                if notification:
                    await notifications_manager.send_notification(notification)
                return BasicResponse(message="OK")
        except HTTPException:
            raise
        except Exception as e:
            self._log.error(f"Error creating user: {e}")
            raise HTTPException(
                detail="Internal error",
                status_code=status.HTTP_500_INTERNAL_SERVER_ERROR,
            )

    def _validate(self) -> None:
        if not self._request.username.strip():
            raise HTTPException(
                status_code=status.HTTP_400_BAD_REQUEST,
                detail="Username cannot be empty",
            )
        if not self._request.email.strip():
            raise HTTPException(
                status_code=status.HTTP_400_BAD_REQUEST,
                detail="Email cannot be empty",
            )
        if not self._request.password.strip():
            raise HTTPException(
                status_code=status.HTTP_400_BAD_REQUEST,
                detail="Password cannot be empty",
            )

        self._log.info("Checking if user with email already exists")
        existing_email = self._session.execute(
            select(User).where(User.email == self._request.email)
        ).scalar_one_or_none()
        if existing_email:
            raise HTTPException(
                status_code=status.HTTP_409_CONFLICT,
                detail="Email already registered",
            )

        if len(self._request.password) < 8:
            raise HTTPException(
                status_code=status.HTTP_400_BAD_REQUEST,
                detail="Password must be at least 8 characters long",
            )

    def _create_user(self, session: Session) -> User:
        hashed_password = Auth.get_password_hash(self._request.password)
        user = User(
            username=self._request.username.strip(),
            email=self._request.email.strip(),
            password=hashed_password,
        )
        session.add(user)
        session.flush()
        session.refresh(user)
        return user
<<<<<<< HEAD
    
    async def _create_new_user_notification(self, user: User) -> Notification | None:
        notification = Notification(
            type=NotificationType.NEW_USER,
            message=f"Novo usuário cadastrado: {user.username}",
            details={"user_id": user.id, "timestamp": datetime.utcnow().isoformat()},
        )

        self._session.add(notification)
        self._session.commit()
        self._session.refresh(notification)   
        return notification
=======


class ListUsers:
    def __init__(self, session: Session):
        self._session = session
        self._log = logger

    def execute(self) -> BasicResponse[list[UserResponse]]:
        try:
            self._log.info("Listing active users")
            with self._session as session:
                results = session.execute(
                    select(User).where(User.is_active.is_(True))
                ).scalars().all()

                users: list[UserResponse] = [
                    UserResponse(
                        id=u.id,
                        username=u.username,
                        email=u.email,
                        is_active=u.is_active,
                        is_admin=u.is_admin,
                        receive_email=u.receive_email,
                        last_update=u.last_update,
                        last_access=u.last_access,
                    )
                    for u in results
                ]

                return BasicResponse(data=users, message="OK")
        except Exception as e:
            self._log.error(f"Error listing users: {e}")
            raise HTTPException(
                detail="Internal error",
                status_code=status.HTTP_500_INTERNAL_SERVER_ERROR,
            )


class UpdateUser:
    ALLOWED_FIELDS = {
        "username",
        "email",
        "password",
        "is_active",
        "is_admin",
        "receive_email",
        "last_update",
        "last_access",
    }

    def __init__(self, session: Session, request: UpdateUserRequest):
        self._session = session
        self._request = request
        self._log = logger

    def execute(self) -> BasicResponse[None]:
        try:
            self._log.info("Updating user")
            if self._request.field not in self.ALLOWED_FIELDS:
                raise HTTPException(
                    status_code=status.HTTP_400_BAD_REQUEST,
                    detail=f"Field '{self._request.field}' cannot be updated",
                )

            with self._session as session:
                user = session.execute(
                    select(User).where(User.id == self._request.id)
                ).scalar_one_or_none()

                if user is None:
                    raise HTTPException(
                        status_code=status.HTTP_404_NOT_FOUND,
                        detail="User not found",
                    )

                if self._request.field == "email":
                    existing = session.execute(
                        select(User).where(User.email == self._request.value, User.id != user.id)
                    ).scalar_one_or_none()
                    if existing:
                        raise HTTPException(
                            status_code=status.HTTP_409_CONFLICT,
                            detail="Email already registered",
                        )

                if self._request.field == "username":
                    existing = session.execute(
                        select(User).where(User.username == self._request.value, User.id != user.id)
                    ).scalar_one_or_none()
                    if existing:
                        raise HTTPException(
                            status_code=status.HTTP_409_CONFLICT,
                            detail="Username already taken",
                        )

                if self._request.field == "password":
                    hashed = Auth.get_password_hash(str(self._request.value))
                    setattr(user, "password", hashed)
                else:
                    setattr(user, self._request.field, self._request.value)

                if self._request.field != "last_update":
                    user.last_update = datetime.now(timezone.utc)

                session.commit()
                return BasicResponse(message="OK")
        except HTTPException:
            raise
        except Exception as e:
            self._log.error(f"Error updating user: {e}")
            raise HTTPException(
                detail="Internal error",
                status_code=status.HTTP_500_INTERNAL_SERVER_ERROR,
            )
>>>>>>> 70fe0f78
<|MERGE_RESOLUTION|>--- conflicted
+++ resolved
@@ -9,12 +9,8 @@
 from src.auth.auth_utils import Auth
 from src.database.models import Notification, User
 from src.schemas.basic_response import BasicResponse
-<<<<<<< HEAD
-from src.schemas.user import PostUser
 from src.managers.websocket import notifications_manager
-=======
 from src.schemas.user import PostUser, UserResponse, UpdateUserRequest
->>>>>>> 70fe0f78
 
 
 class CreateUser:
@@ -88,7 +84,6 @@
         session.flush()
         session.refresh(user)
         return user
-<<<<<<< HEAD
     
     async def _create_new_user_notification(self, user: User) -> Notification | None:
         notification = Notification(
@@ -101,7 +96,6 @@
         self._session.commit()
         self._session.refresh(notification)   
         return notification
-=======
 
 
 class ListUsers:
@@ -215,5 +209,4 @@
             raise HTTPException(
                 detail="Internal error",
                 status_code=status.HTTP_500_INTERNAL_SERVER_ERROR,
-            )
->>>>>>> 70fe0f78
+            )