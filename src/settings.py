--- conflicted
+++ resolved
@@ -9,7 +9,6 @@
     REFRESH_TOKEN_EXPIRATION_TIME_DAYS: int
     NO_AUTH: bool
     LOKI_ENDPOINT: str
-<<<<<<< HEAD
     MAIL_USERNAME: str
     MAIL_PASSWORD: str
     MAIL_FROM: str
@@ -17,10 +16,8 @@
     MAIL_PORT: int = 587
     MAIL_STARTTLS: bool = True
     MAIL_SSL_TLS: bool = False
-=======
     HOST: str
     PORT: int
->>>>>>> 35137163
 
     model_config = SettingsConfigDict(env_file=".env", env_file_encoding="utf-8")
 
