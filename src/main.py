--- conflicted
+++ resolved
@@ -11,11 +11,7 @@
 
 from src.database.models import Base
 from src.database.get_db import engine
-<<<<<<< HEAD
-from src.routers import auth, report, user
-=======
 from src.routers import auth, user, report
->>>>>>> 35137163
 
 Base.metadata.create_all(bind=engine)
 
