from contextlib import asynccontextmanager
from typing import AsyncGenerator
import uvicorn
from fastapi import Depends, FastAPI
from prometheus_fastapi_instrumentator import Instrumentator
from sqlalchemy.orm import Session
from fastapi.middleware.cors import CORSMiddleware

from src.settings import settings
from src.database.get_db import get_db, engine
from src.database.models import Base, Test
from src.modules.root import GetRoot
from src.schemas.basic_response import BasicResponse
<<<<<<< HEAD
from src.routers import auth, notification, user, report
=======
from src.routers import auth, user, report, chat
>>>>>>> fda4a0a1
from src.modules.report_scheduler import (
    scheduler,
    start_scheduler,
)
from src.routers import websocket

origins = [
    "http://localhost:5173",
    "http://127.0.0.1:5173",
]


Base.metadata.create_all(bind=engine)


@asynccontextmanager
async def lifespan(app: FastAPI) -> AsyncGenerator[None, None]:
    if not settings.TESTING:
        start_scheduler()
    yield
    if not settings.TESTING:
        scheduler.shutdown()


app = FastAPI(title="Synapse Backend", lifespan=lifespan)
app.add_middleware(
    CORSMiddleware,
    allow_origins=origins,
    allow_credentials=True,
    allow_methods=["*"],
    allow_headers=["*"],
)
app.include_router(auth.router)
app.include_router(user.router)
app.include_router(report.router)
<<<<<<< HEAD
app.include_router(websocket.router)
app.include_router(notification.router)
=======
app.include_router(chat.router)
>>>>>>> fda4a0a1


@app.get("/")
def read_root() -> BasicResponse[None]:
    return GetRoot().execute()


@app.post("/test")
def create_test(name: str, session: Session = Depends(get_db)) -> BasicResponse[None]:
    new_test = Test(name=name)
    session.add(new_test)
    session.commit()
    return BasicResponse(message="Entidade de teste criada com sucesso")


Instrumentator().instrument(app).expose(app)

if __name__ == "__main__":
    uvicorn.run(app, host=settings.HOST, port=settings.PORT)<|MERGE_RESOLUTION|>--- conflicted
+++ resolved
@@ -11,16 +11,11 @@
 from src.database.models import Base, Test
 from src.modules.root import GetRoot
 from src.schemas.basic_response import BasicResponse
-<<<<<<< HEAD
-from src.routers import auth, notification, user, report
-=======
-from src.routers import auth, user, report, chat
->>>>>>> fda4a0a1
+from src.routers import auth, notification, user, report, chat, websocket
 from src.modules.report_scheduler import (
     scheduler,
     start_scheduler,
 )
-from src.routers import websocket
 
 origins = [
     "http://localhost:5173",
@@ -51,12 +46,9 @@
 app.include_router(auth.router)
 app.include_router(user.router)
 app.include_router(report.router)
-<<<<<<< HEAD
 app.include_router(websocket.router)
 app.include_router(notification.router)
-=======
 app.include_router(chat.router)
->>>>>>> fda4a0a1
 
 
 @app.get("/")
