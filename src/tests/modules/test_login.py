from fastapi.testclient import TestClient
from fastapi import status


<<<<<<< HEAD
class TestLogin:    
=======
class TestLogin:
>>>>>>> fda4a0a1
    def test_login(self, client: TestClient) -> None:
        payload = {
            "username": "TestUser1",
            "email": "testemail@gmail.com",
            "password": "password123",
        }
        createResponse = client.post("/users/register", json=payload)
        assert createResponse.status_code == status.HTTP_200_OK
        loginResponse = client.post(
            "/auth/login",
            json={"email": payload["email"], "password": payload["password"]},
        )
        assert loginResponse.status_code == status.HTTP_200_OK<|MERGE_RESOLUTION|>--- conflicted
+++ resolved
@@ -2,11 +2,7 @@
 from fastapi import status
 
 
-<<<<<<< HEAD
-class TestLogin:    
-=======
 class TestLogin:
->>>>>>> fda4a0a1
     def test_login(self, client: TestClient) -> None:
         payload = {
             "username": "TestUser1",
