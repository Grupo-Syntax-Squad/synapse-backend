from fastapi import APIRouter, BackgroundTasks, Depends, Query
from fastapi.params import Depends
from sqlalchemy.orm import Session
from typing import Optional

<<<<<<< HEAD
from src.database.get_db import get_db
from src.modules.nlp import ReportGenerator
from src.modules.report import GetReports, GetReportById
from src.modules.report_scheduler import reset_scheduler
=======
from src.auth.auth_utils import Auth, PermissionValidator
from src.modules.report import SendReportToSubscribers, GetReports, GetReportById
from src.schemas.auth import CurrentUser
>>>>>>> 3449e8c1
from src.schemas.basic_response import BasicResponse
from src.database.get_db import get_db
from src.schemas.report import SendReport, GetReportResponse


router = APIRouter(prefix="/reports", tags=["Report"])


@router.post("/send")
async def send_report(
    request: SendReport,
    background_tasks: BackgroundTasks,
    current_user: CurrentUser = Depends(Auth.get_current_user),  # type: ignore
    session: Session = Depends(get_db),  # type: ignore
) -> BasicResponse[None]:
    PermissionValidator(current_user).execute()
    service = SendReportToSubscribers(
        session=session,
        request=request
    )
    background_tasks.add_task(service.execute)
    return BasicResponse(message="O envio do relatório está sendo processado em background.")


@router.get("/")
def get_reports(
    start_date: Optional[str] = Query(None),
    end_date: Optional[str] = Query(None),
    session: Session = Depends(get_db),
) -> BasicResponse[list[GetReportResponse]]:
    filters = {"start_date": start_date, "end_date": end_date}
    return GetReports(session, filters).execute()


@router.get("/{report_id}")
def get_report_by_id(
    report_id: int,
    session: Session = Depends(get_db),
) -> BasicResponse[GetReportResponse | None]:
    return GetReportById(session, report_id).execute()


@router.post("/generate")
def generate_report_endpoint() -> BasicResponse[None]:
    ReportGenerator().execute()
    reset_scheduler()
    return BasicResponse(message="Report generated sucessfully")<|MERGE_RESOLUTION|>--- conflicted
+++ resolved
@@ -1,18 +1,12 @@
 from fastapi import APIRouter, BackgroundTasks, Depends, Query
-from fastapi.params import Depends
 from sqlalchemy.orm import Session
 from typing import Optional
 
-<<<<<<< HEAD
-from src.database.get_db import get_db
+from src.auth.auth_utils import Auth, PermissionValidator
 from src.modules.nlp import ReportGenerator
-from src.modules.report import GetReports, GetReportById
+from src.modules.report import SendReportToSubscribers, GetReports, GetReportById
 from src.modules.report_scheduler import reset_scheduler
-=======
-from src.auth.auth_utils import Auth, PermissionValidator
-from src.modules.report import SendReportToSubscribers, GetReports, GetReportById
 from src.schemas.auth import CurrentUser
->>>>>>> 3449e8c1
 from src.schemas.basic_response import BasicResponse
 from src.database.get_db import get_db
 from src.schemas.report import SendReport, GetReportResponse
@@ -29,12 +23,11 @@
     session: Session = Depends(get_db),  # type: ignore
 ) -> BasicResponse[None]:
     PermissionValidator(current_user).execute()
-    service = SendReportToSubscribers(
-        session=session,
-        request=request
+    service = SendReportToSubscribers(session=session, request=request)
+    background_tasks.add_task(service.execute)
+    return BasicResponse(
+        message="O envio do relatório está sendo processado em background."
     )
-    background_tasks.add_task(service.execute)
-    return BasicResponse(message="O envio do relatório está sendo processado em background.")
 
 
 @router.get("/")
