import logging
from logging import LogRecord
from typing import Any
from logging_loki import LokiHandler  # type: ignore[import-untyped]
import inspect

from src.settings import settings


class PrettyFormatter(logging.Formatter):
    COLORS = {
        "DEBUG": "\033[36m",
        "INFO": "\033[32m",
        "WARNING": "\033[33m",
        "ERROR": "\033[31m",
        "CRITICAL": "\033[41m",
    }
    RESET = "\033[0m"

    def format(self, record: LogRecord) -> str:
        record_message = super().format(record)
        color = self.COLORS.get(record.levelname, "")
        reset = self.RESET
        return f"{color}[{record.levelname:<8}]{reset} {record_message}"


def setup_logger() -> logging.Logger:
<<<<<<< HEAD

=======
>>>>>>> 14bbaa99
    console_handler = logging.StreamHandler()
    console_handler.setFormatter(
        PrettyFormatter("%(asctime)s | %(module)s:%(lineno)d | %(message)s")
    )

    logger = logging.getLogger("synapse-logger")
    logger.setLevel(logging.DEBUG)
    logger.addHandler(console_handler)
<<<<<<< HEAD

=======
>>>>>>> 14bbaa99
    if settings.LOKI_ENDPOINT:
        loki_handler = LokiHandler(
            url=settings.LOKI_ENDPOINT, tags={"application": "synapse"}, version="1"
        )
        logger.addHandler(loki_handler)

    return logger


base_logger = setup_logger()


class SynapseLogger:
    def __init__(self) -> None:
        self._logger = base_logger

    def _get_class_name(self) -> str | None:
        stack = inspect.stack()
        if len(stack) > 2:
            frame = stack[2].frame
            self_obj = frame.f_locals.get("self", None)
            if self_obj:
                return type(self_obj).__name__
            module = frame.f_globals.get("__name__")
            return module
        return None

    def _log(self, level: int, message: str, **kwargs: Any) -> None:
        class_name = self._get_class_name()
        extra = kwargs.pop("extra", {})

        tags = extra.get("tags", {})
        if class_name:
            tags["class"] = class_name

        extra["tags"] = tags
        self._logger.log(level, message, extra=extra, **kwargs)

    def info(self, message: str, **kwargs: Any) -> None:
        self._log(logging.INFO, message, **kwargs)

    def debug(self, message: str, **kwargs: Any) -> None:
        self._log(logging.DEBUG, message, **kwargs)

    def warning(self, message: str, **kwargs: Any) -> None:
        self._log(logging.WARNING, message, **kwargs)

    def error(self, message: str, **kwargs: Any) -> None:
        self._log(logging.ERROR, message, **kwargs)

    def critical(self, message: str, **kwargs: Any) -> None:
        self._log(logging.CRITICAL, message, **kwargs)<|MERGE_RESOLUTION|>--- conflicted
+++ resolved
@@ -25,10 +25,6 @@
 
 
 def setup_logger() -> logging.Logger:
-<<<<<<< HEAD
-
-=======
->>>>>>> 14bbaa99
     console_handler = logging.StreamHandler()
     console_handler.setFormatter(
         PrettyFormatter("%(asctime)s | %(module)s:%(lineno)d | %(message)s")
@@ -37,10 +33,6 @@
     logger = logging.getLogger("synapse-logger")
     logger.setLevel(logging.DEBUG)
     logger.addHandler(console_handler)
-<<<<<<< HEAD
-
-=======
->>>>>>> 14bbaa99
     if settings.LOKI_ENDPOINT:
         loki_handler = LokiHandler(
             url=settings.LOKI_ENDPOINT, tags={"application": "synapse"}, version="1"
