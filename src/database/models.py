from sqlalchemy.orm import Mapped, mapped_column, declarative_base, relationship
from sqlalchemy import (
    Boolean,
    DateTime,
    ForeignKey,
    Integer,
    Numeric,
    String,
    func,
    text,
)
from datetime import datetime

Base = declarative_base()


class Example(Base):  # type: ignore[valid-type, misc]
    __tablename__ = "example"

    id: Mapped[int] = mapped_column(Integer, primary_key=True, autoincrement=True)
    name: Mapped[str] = mapped_column(String, unique=True)
    enabled: Mapped[bool] = mapped_column(Boolean, server_default=text("TRUE"))
    created_at: Mapped[datetime] = mapped_column(DateTime, server_default=func.now())
    updated_at: Mapped[datetime] = mapped_column(DateTime, server_onupdate=func.now())


class User(Base):  # type: ignore[valid-type, misc]
    __tablename__ = "user"

    id: Mapped[int] = mapped_column(Integer, primary_key=True, autoincrement=True)
    username: Mapped[str] = mapped_column(String)
    email: Mapped[str] = mapped_column(String, unique=True)
    password: Mapped[str] = mapped_column(String)
    is_admin: Mapped[bool] = mapped_column(Boolean, server_default=text("FALSE"))
    is_active: Mapped[bool] = mapped_column(Boolean, server_default=text("TRUE"))
    receive_email: Mapped[bool] = mapped_column(Boolean, server_default=text("TRUE"))
    last_update: Mapped[datetime] = mapped_column(DateTime, server_default=func.now())
    last_access: Mapped[datetime | None] = mapped_column(DateTime, nullable=True)


class Report(Base):   # type: ignore[valid-type, misc]
    __tablename__ = "report"

    id: Mapped[int] = mapped_column(Integer, primary_key=True, autoincrement=True)
    name: Mapped[str] = mapped_column(String, nullable=False, unique=True)
    created_at: Mapped[datetime] = mapped_column(DateTime, server_default=func.now())
    content: Mapped[str] = mapped_column(String, nullable=False)

    delivered_to: Mapped[list["DeliveredTo"]] = relationship(
        "DeliveredTo",
        back_populates="report",
        cascade="all, delete-orphan"
    )


class DeliveredTo(Base):   # type: ignore[valid-type, misc]
    __tablename__ = "delivered_to"

    id: Mapped[int] = mapped_column(Integer, primary_key=True, autoincrement=True)
<<<<<<< HEAD
    name: Mapped[str] = mapped_column(String, unique=True)
    created_at: Mapped[datetime] = mapped_column(DateTime, server_default=func.now())
    content: Mapped[str] = mapped_column(String)


class Clients(Base):  # type: ignore[valid-type, misc]
    __tablename__ = "clientes"

    cod_cliente: Mapped[int] = mapped_column(Integer, primary_key=True)
    nome: Mapped[str | None] = mapped_column(String(100))


class Estoque(Base):  # type: ignore[valid-type, misc]
    __tablename__ = "estoque"

    id: Mapped[int] = mapped_column(Integer, primary_key=True, autoincrement=True)
    data: Mapped[datetime] = mapped_column(DateTime)
    cod_cliente: Mapped[int] = mapped_column(ForeignKey("clientes.cod_cliente"))
    es_centro: Mapped[str] = mapped_column(String(50))
    tipo_material: Mapped[str] = mapped_column(String(100))
    origem: Mapped[str] = mapped_column(String(50))
    cod_produto: Mapped[str] = mapped_column(String(50))
    lote: Mapped[str] = mapped_column(String(50))
    dias_em_estoque: Mapped[int] = mapped_column(Integer)
    produto: Mapped[str] = mapped_column(String(100))
    grupo_mercadoria: Mapped[str] = mapped_column(String(100))
    es_totalestoque: Mapped[float] = mapped_column(Numeric)
    SKU: Mapped[str] = mapped_column(String(50))


class Faturamento(Base):  # type: ignore[valid-type, misc]
    __tablename__ = "faturamento"

    id: Mapped[int] = mapped_column(Integer, primary_key=True, autoincrement=True)
    data: Mapped[datetime] = mapped_column(DateTime)
    cod_cliente: Mapped[int] = mapped_column(ForeignKey("clientes.cod_cliente"))
    lote: Mapped[str] = mapped_column(String(50))
    origem: Mapped[str] = mapped_column(String(50))
    zs_gr_mercad: Mapped[str] = mapped_column(String(100))
    produto: Mapped[str] = mapped_column(String(100))
    cod_produto: Mapped[str] = mapped_column(String(50))
    zs_centro: Mapped[str] = mapped_column(String(50))
    zs_cidade: Mapped[str] = mapped_column(String(100))
    zs_uf: Mapped[str] = mapped_column(String(10))
    zs_peso_liquido: Mapped[float] = mapped_column(Numeric)
    giro_sku_cliente: Mapped[float] = mapped_column(Numeric)
    SKU: Mapped[str] = mapped_column(String(50))
=======
    report_id: Mapped[int] = mapped_column(Integer, ForeignKey("report.id"), nullable=False)
    user_id: Mapped[int] = mapped_column(Integer, ForeignKey("user.id"), nullable=False)

    report: Mapped["Report"] = relationship("Report", back_populates="delivered_to")
    user: Mapped["User"] = relationship("User")


class Test(Base):  # type: ignore[valid-type, misc]
    __tablename__ = "test"
    id: Mapped[int] = mapped_column(Integer, primary_key=True, autoincrement=True)
    name: Mapped[str] = mapped_column(String)
>>>>>>> 3449e8c1
<|MERGE_RESOLUTION|>--- conflicted
+++ resolved
@@ -38,7 +38,7 @@
     last_access: Mapped[datetime | None] = mapped_column(DateTime, nullable=True)
 
 
-class Report(Base):   # type: ignore[valid-type, misc]
+class Report(Base):  # type: ignore[valid-type, misc]
     __tablename__ = "report"
 
     id: Mapped[int] = mapped_column(Integer, primary_key=True, autoincrement=True)
@@ -47,20 +47,27 @@
     content: Mapped[str] = mapped_column(String, nullable=False)
 
     delivered_to: Mapped[list["DeliveredTo"]] = relationship(
-        "DeliveredTo",
-        back_populates="report",
-        cascade="all, delete-orphan"
+        "DeliveredTo", back_populates="report", cascade="all, delete-orphan"
     )
 
 
-class DeliveredTo(Base):   # type: ignore[valid-type, misc]
+class DeliveredTo(Base):  # type: ignore[valid-type, misc]
     __tablename__ = "delivered_to"
 
     id: Mapped[int] = mapped_column(Integer, primary_key=True, autoincrement=True)
-<<<<<<< HEAD
-    name: Mapped[str] = mapped_column(String, unique=True)
-    created_at: Mapped[datetime] = mapped_column(DateTime, server_default=func.now())
-    content: Mapped[str] = mapped_column(String)
+    report_id: Mapped[int] = mapped_column(
+        Integer, ForeignKey("report.id"), nullable=False
+    )
+    user_id: Mapped[int] = mapped_column(Integer, ForeignKey("user.id"), nullable=False)
+
+    report: Mapped["Report"] = relationship("Report", back_populates="delivered_to")
+    user: Mapped["User"] = relationship("User")
+
+
+class Test(Base):  # type: ignore[valid-type, misc]
+    __tablename__ = "test"
+    id: Mapped[int] = mapped_column(Integer, primary_key=True, autoincrement=True)
+    name: Mapped[str] = mapped_column(String)
 
 
 class Clients(Base):  # type: ignore[valid-type, misc]
@@ -104,17 +111,4 @@
     zs_uf: Mapped[str] = mapped_column(String(10))
     zs_peso_liquido: Mapped[float] = mapped_column(Numeric)
     giro_sku_cliente: Mapped[float] = mapped_column(Numeric)
-    SKU: Mapped[str] = mapped_column(String(50))
-=======
-    report_id: Mapped[int] = mapped_column(Integer, ForeignKey("report.id"), nullable=False)
-    user_id: Mapped[int] = mapped_column(Integer, ForeignKey("user.id"), nullable=False)
-
-    report: Mapped["Report"] = relationship("Report", back_populates="delivered_to")
-    user: Mapped["User"] = relationship("User")
-
-
-class Test(Base):  # type: ignore[valid-type, misc]
-    __tablename__ = "test"
-    id: Mapped[int] = mapped_column(Integer, primary_key=True, autoincrement=True)
-    name: Mapped[str] = mapped_column(String)
->>>>>>> 3449e8c1
+    SKU: Mapped[str] = mapped_column(String(50))