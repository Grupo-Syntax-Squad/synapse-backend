version: "3.8"

services:
  synapse:
    container_name: synapse
    build: .
    ports:
      - "8000:8000"
    networks:
      - monitoring-network
    env_file:
      - .env
    volumes:
      - ./utils:/utils
    depends_on:
      - postgres
      - redis


  postgres:
    image: postgres:16
    container_name: postgres
    restart: always
    environment:
      POSTGRES_DB: synapse
      POSTGRES_USER: postgres
      POSTGRES_PASSWORD: postgres
    ports:
      - "5432:5432"
    volumes:
      - ./data/postgres:/var/lib/postgresql/data # persist data outside of container
    networks:
      - monitoring-network

<<<<<<< HEAD
  redis:
    image: redis:alpine 
    container_name: redis
    restart: always
    ports:
      - "6379:6379"
    networks:
      - monitoring-network

  loki:
    image: grafana/loki:latest
    container_name: loki
    ports:
      - "3100:3100"
    networks:
      - monitoring-network

  prometheus:
    image: prom/prometheus:latest
    container_name: prometheus
    ports:
      - "9090:9090"
    volumes:
      - ./monitoring/prometheus:/etc/prometheus
    command:
      - "--config.file=/etc/prometheus/prometheus.yml"
    networks:
      - monitoring-network
    depends_on:
      - synapse

  grafana:
    image: grafana/grafana:latest
    container_name: grafana
    ports:
      - "3000:3000"
    volumes:
      - grafana_data:/var/lib/grafana
      - ./monitoring/grafana/provisioning:/etc/grafana/provisioning
    environment:
      - GF_SECURITY_ADMIN_USER=admin
      - GF_SECURITY_ADMIN_PASSWORD=admin
    networks:
      - monitoring-network
    depends_on:
      - prometheus
      - synapse
      - loki

=======
>>>>>>> 85ecd97e
networks:
  monitoring-network:<|MERGE_RESOLUTION|>--- conflicted
+++ resolved
@@ -32,7 +32,6 @@
     networks:
       - monitoring-network
 
-<<<<<<< HEAD
   redis:
     image: redis:alpine 
     container_name: redis
@@ -42,47 +41,45 @@
     networks:
       - monitoring-network
 
-  loki:
-    image: grafana/loki:latest
-    container_name: loki
-    ports:
-      - "3100:3100"
-    networks:
-      - monitoring-network
+  # loki:
+  #   image: grafana/loki:latest
+  #   container_name: loki
+  #   ports:
+  #     - "3100:3100"
+  #   networks:
+  #     - monitoring-network
 
-  prometheus:
-    image: prom/prometheus:latest
-    container_name: prometheus
-    ports:
-      - "9090:9090"
-    volumes:
-      - ./monitoring/prometheus:/etc/prometheus
-    command:
-      - "--config.file=/etc/prometheus/prometheus.yml"
-    networks:
-      - monitoring-network
-    depends_on:
-      - synapse
+  # prometheus:
+  #   image: prom/prometheus:latest
+  #   container_name: prometheus
+  #   ports:
+  #     - "9090:9090"
+  #   volumes:
+  #     - ./monitoring/prometheus:/etc/prometheus
+  #   command:
+  #     - "--config.file=/etc/prometheus/prometheus.yml"
+  #   networks:
+  #     - monitoring-network
+  #   depends_on:
+  #     - synapse
 
-  grafana:
-    image: grafana/grafana:latest
-    container_name: grafana
-    ports:
-      - "3000:3000"
-    volumes:
-      - grafana_data:/var/lib/grafana
-      - ./monitoring/grafana/provisioning:/etc/grafana/provisioning
-    environment:
-      - GF_SECURITY_ADMIN_USER=admin
-      - GF_SECURITY_ADMIN_PASSWORD=admin
-    networks:
-      - monitoring-network
-    depends_on:
-      - prometheus
-      - synapse
-      - loki
+  # grafana:
+  #   image: grafana/grafana:latest
+  #   container_name: grafana
+  #   ports:
+  #     - "3000:3000"
+  #   volumes:
+  #     - grafana_data:/var/lib/grafana
+  #     - ./monitoring/grafana/provisioning:/etc/grafana/provisioning
+  #   environment:
+  #     - GF_SECURITY_ADMIN_USER=admin
+  #     - GF_SECURITY_ADMIN_PASSWORD=admin
+  #   networks:
+  #     - monitoring-network
+  #   depends_on:
+  #     - prometheus
+  #     - synapse
+  #     - loki
 
-=======
->>>>>>> 85ecd97e
 networks:
   monitoring-network: